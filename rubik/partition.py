################################################################################
# Copyright (c) 2012, Lawrence Livermore National Security, LLC.
# Produced at the Lawrence Livermore National Laboratory
# Written by Todd Gamblin et al. <tgamblin@llnl.gov>
# LLNL-CODE-599252
# All rights reserved.
#
# This file is part of Rubik. For details, see http://scalability.llnl.gov.
# Please read the LICENSE file for further information.
#
# Redistribution and use in source and binary forms, with or without
# modification, are permitted provided that the following conditions are met:
#
#     * Redistributions of source code must retain the above copyright notice,
#       this list of conditions and the disclaimer below.
#
#     * Redistributions in binary form must reproduce the above copyright notice,
#       this list of conditions and the disclaimer (as noted below) in the
#       documentation and/or other materials provided with the distribution.
#
#     * Neither the name of the LLNS/LLNL nor the names of its contributors may be
#       used to endorse or promote products derived from this software without
#       specific prior written permission.
#
# THIS SOFTWARE IS PROVIDED BY THE COPYRIGHT HOLDERS AND CONTRIBUTORS "AS IS" AND
# ANY EXPRESS OR IMPLIED WARRANTIES, INCLUDING, BUT NOT LIMITED TO, THE IMPLIED
# WARRANTIES OF MERCHANTABILITY AND FITNESS FOR A PARTICULAR PURPOSE ARE
# DISCLAIMED. IN NO EVENT SHALL LAWRENCE LIVERMORE NATIONAL SECURITY, LLC, THE
# U.S. DEPARTMENT OF ENERGY OR CONTRIBUTORS BE LIABLE FOR ANY DIRECT, INDIRECT,
# INCIDENTAL, SPECIAL, EXEMPLARY, OR CONSEQUENTIAL DAMAGES (INCLUDING, BUT NOT
# LIMITED TO, PROCUREMENT OF SUBSTITUTE GOODS OR SERVICES; LOSS OF USE, DATA, OR
# PROFITS; OR BUSINESS INTERRUPTION) HOWEVER CAUSED AND ON ANY THEORY OF
# LIABILITY, WHETHER IN CONTRACT, STRICT LIABILITY, OR TORT (INCLUDING NEGLIGENCE
# OR OTHERWISE) ARISING IN ANY WAY OUT OF THE USE OF THIS SOFTWARE, EVEN IF
# ADVISED OF THE POSSIBILITY OF SUCH DAMAGE.
################################################################################
"""
This file defines the hierarchical Partition class in Rubik.
"""
import zorder
import sys
import pickle
import numpy as np

from contextlib import closing
from arrayutils import *
from itertools import ifilter
from collections import deque
from operator import itemgetter
from pyprimes import awful
from pyprimes import factors as fact
from pyprimes import strategic
class Partition(object):
    """ Tree of views of an initial Box. Each successive level is a set of
    views of the top-level box.
    """

    def __init__(self, box, parent, index, flat_index, level):
	""" Constructs a child Partition. Children have a view of the top-level
	array rather than a direct copy, and they do not have the Process
	list that the top-level Partition has.
        """
        self.box        = box
        self.iconv      = None
        self.parent     = parent
        self.index      = index
        self.flat_index = flat_index
        self.level      = level
        self.cutargs    = None
        self.children   = np.array([], dtype=object)
        self.elements   = []
        self.tileSize   = 1

    @classmethod
    def empty(clz, shape):
        box = np.empty(shape, dtype=object)
        index = (0,) * len(box.shape)
        return Partition(box, None, index, 0, 0)

    @classmethod
    def fromlist(clz, shape, elements):
        p = Partition.empty(shape)
        p.flat = elements
        return p

    # === Convenience attributes -- to be more numpy-like ==============
    @property
    def shape(self):
        return self.box.shape

    @property
    def size(self):
        return self.box.size

    @property
    def ndim(self):
        return self.box.ndim

    def __iter__(self):
        for child in self.children.flat:
            yield child

    @property
    def flat(self):
        return FlatIterator(self)

    @flat.setter
    def flat(self, elts):
        self.elements = [Meta(e) for e in elts]
        self.box.flat = self.elements

    # === Index conversion routines ====================================
    def parent_to_self(self, index):
        if not self.iconv:
            self.iconv = IndexConverter(self.parent.box, self.box)
        return self.iconv.parent_to_view(index)

    def self_to_parent(self, index):
        if not self.iconv:
            self.iconv = IndexConverter(self.parent.box, self.box)
        return self.iconv.view_to_parent(index)

    # === Partitioning routines ========================================
    def div(self, divisors):
        self.cut(divisors, div)

    def tile(self, tiles):
	divisors = [0]*len(tiles)
	for i in range(len(tiles)):
	    divisors[i] = self.box.shape[i] / tiles[i]
        self.cut(divisors, div)
        temp_tileSize = 1

        for i in tiles:
            temp_tileSize *= (int)(i)
        self.tileSize = temp_tileSize

    def mod(self, divisors):
        self.cut(divisors, mod)

    def cut(self, divisors, slicers):
	""" Cuts this partition into a set of views, and make children out of
	them. See cut().
	"""
        # Get an array of all the subpartitions (views)
        views = cut(self.box, divisors, slicers)

        assert(all(view.base != None for view in views))

        # Create partitions so that they know their index and flat index
        # within the parent's child array.
        flat_index = 0
        for index in np.ndindex(views.shape):
            p = Partition(views[index], self, index, flat_index, self.level+1)
            views[index] = p
            flat_index += 1

        # Assign the numpy array to children
        self.children = views

        # Record the cut so we can copy this object later.
        self.cutargs = (divisors, slicers)

    # === Reordering Routines ==========================================
    def transpose(self, axes):
        """ Transpose this partition by permuting its axes according to the axes
	array. See numpy.transpose().
        """
        self.box.flat = self.box.transpose(axes).flat

    def shear(self, axis, direction, slope):
	""" Shears the hyperplanes in this partition defined by one axis in the
	direction of another. See shear().
	"""
        shear(self.box, axis, direction, slope)

    def tilt(self, axis, direction, slope):
	""" Tilts the hyperplanes in this partition defined by one axis in one
	of the other directions. See tilt().
	"""
        tilt(self.box, axis, direction, slope)


    def tilt_cont(self, slope):
    	#    """ Tilts the hyperplanes defined by axis and in all directions in cyclic order."""
    	tilt_cont(self.box, slope)

    def tilt_combi(self, slope):
    	#    """ Tilts the hyperplanes for every combination of axis and directions."""
    	tilt_combi(self.box, slope)


    def zigzag(self, axis, direction, depth, stride):
	""" Zigzags the hyperplanes in this partition defined by one axis in one
	of the other directions. See zigzag().
	"""
        zigzag(self.box, axis, direction, depth, stride)

    def zorder(self):
        """ Reorder the processes in this box in z order. """
        zorder.zorder(self.box)
    
    def zorder_cray(self):
        return zorder.zenumerate(self.box.shape)

    # === Other Operations =============================================
    def depth(self):
        return 1 + max([child.depth() for child in self.children.flat] + [0])

    def leaves(self):
        """ Return all leaves for a partition. """
        if self.children.size:
          for child in self.children.flat:
            for leaf in child.leaves():
              yield leaf
        else:
          yield self

    def map(self, other):
	""" Map the other partition onto this one. First checks if partition
	sizes are compatible.
        """
	myleaves = [x for x in self.leaves()]
	otherleaves = [x for x in other.leaves()]
	if len(myleaves) != len(otherleaves):
	    raise Exception("Error: Partitions are not compatible")

        # Need to copy Meta objects between partitions (metadata is separate).
        copies = dict((e, e.copy()) for e in other.box.flat)
        self.elements = [copies[e] for e in other.elements]
        for leaf, otherleaf in zip(myleaves, otherleaves):
	    leaf.box.flat = [copies[o] for o in otherleaf.box.flat]

    def compatible(self, other):
        """ True if and only if other can be mapped to self.  This is true
            if the leaves of self have the same order, number, and size as
            the leaves of self."""
        myleaves = [x for x in self.leaves()]
        otherleaves = [x for x in other.leaves()]
        if len(myleaves) != len(otherleaves):
            return false
            return all(m.size == o.size for m, o in zip(myleaves, otherleaves))


    def assign_coordinates(self):
        """Assigns each element its coordinate in the box."""
        for index in np.ndindex(self.box.shape):
            self.box[index].coord = index 

    def write_map_file(self, stream=sys.stdout):
        """ Write a map file to the specified stream. By default this writes to
	sys.stdout.
	"""
        close = False
        # make it easy for folks and open a file for them.
        if type(stream) == str:
            stream = open(stream, "w")
            close = True

        if self.parent == None:
            elements = self.elements
        else:
            # Here we generate a map file from the elements in the order they
            # were provided to the root of the tree.  This is about the best we
            # can do for mapping a subpartition, since the semantics aren't
            # obvious.
            my_elts = set(self.box.flat)
            elements = ifilter(my_elts.__contains__, self.root.elements)

        self.assign_coordinates()
        for elt in elements:
            format = " ".join(["%s"] * len(elt.coord))+" %s"+ "\n"
            stream.write(format % elt.coord)

        if close:
            stream.close()

    def recursive_partitioning(self, big_box, num_pes, factors, dirVec, dirIdx, minSize=1): # recursive partiton by factors of the given numpes 
        "sort big_box in 'direction'"
        if self.tileSize > minSize:
            minSize = self.tileSize

        print 'minSize ' + (str)(minSize)
        dirIdx = (dirIdx +1) % len(dirVec)
        big_box = sorted(big_box, key=itemgetter(dirVec[dirIdx]))
        temp = []
        big_box = [big_box]
        j=0
        finalResult = []
        for fact in factors:
            for partition in big_box:
#                print partition
                for i in range(0, num_pes, num_pes/fact):
#                    print("i : %d, num_pes : %d, fact :%d\n") % (i, num_pes, fact)
                    if num_pes/fact <= minSize:
                        finalResult.extend(sorted(partition[i:i+num_pes/fact]))
                    else:
                        temp.append(partition[i:(i+num_pes/fact)]) # splitting
#                    print finalResult
#                    print temp
#                    print("i : %d, fact : %d\n") % (i, fact)
#               print temp
#               print '\n'
            if len(finalResult) == 0:
                dirIdx = (dirIdx + 1) % len(dirVec)
#            print("i : %d, fact : %d, direction : %d\n") % (i, fact, direction)
                big_box = [ sorted(i, key=itemgetter(dirVec[dirIdx])) for i  in temp ]
                temp = []
#            print big_box
#            print '\n'
                num_pes = num_pes/fact
            else: 
                break
#        if minSize > 1: 
 #           big_box = [i.values() for i in finalResult]
  #      else:
        big_box = finalResult
#        print big_box
        return big_box

    def decide_direction_vector(self, dimVector, maxDim=0):
       directions = None
       dimSelf = len(self.box.shape)
       maxDimInit = False
       if maxDim == 0: #tries to set the order of 4th dimension to the last element in the direction vector
           maxDim = dimSelf if dimSelf < 4 else 3
           maxDimInit = True
       dimVector = dimVector[0:maxDim]

       if dimVector != None:
          dimVector = sorted(list(enumerate(dimVector)), key=itemgetter(1),reverse=True)
          directions = list(map(int, zip(*dimVector)[0]))
          if dimSelf >=4 and maxDimInit:
              directions.append(dimSelf-1)
       else:
          directions = [i for i in range(dimSelf)]
       return directions

    def reorder_box(self, logical_box, compact_scheme, dirVec):  # dimVector, maxDim=0):
       if compact_scheme == 'row_order':
          return sorted(logical_box)
       elif compact_scheme == 'zorder':
          self.zorder()
          return [ i.coord for i in self.elements ]
       elif compact_scheme == 'rcb_order':
          directions = dirVec  # self.decide_direction_vector(dimVector,maxDim)
          print directions
          num_pes = len(self.elements)
          if strategic.is_prime(awful.isprime, num_pes):
             print 'deal with prime number with normal bisection' # I'll apply the recursive graph bisection or recursive spectral bisection for the next step
             return logical_box
          else:
             factors = fact.factorise(num_pes)
             print factors
             return self.recursive_partitioning(sorted(logical_box), num_pes, factors, directions, -1)
       else:
          return logical_box

    
    def assign_coordinates_cray(self, big_box, big_torus, type1, dirVec): #  dimVector=None, maxDim=0):
        """ Assigns the elements their coordinates as per actual cray grid in the user specified order. -> In this function, the coordinates are ordered in the speicifed method by the user such as z-order, row order and grid-order. 
        """

        buffer = []
        if type1 == "zorder":
            zorderedIndex = big_torus.zorder_cray()
            for i in zorderedIndex: #np.ndindex(big_torus.box.shape):
                if big_box[i] != -1:
                    temp = i+(int(big_box[i][0]),int(big_box[i][1]))
                    buffer.append(temp)
        elif type1 == "row_order":
            for i_big in np.ndindex(big_box.shape):                
                if big_box[i_big] != -1:
                    temp = i_big+(int(big_box[i_big][0]), int(big_box[i_big][1]))
                    buffer.append(temp)
        elif type1 == "rcb_order":
            num_pes = len(self.elements)
<<<<<<< HEAD
            directions = dirVec 
=======
            directions = dirVec #self.decide_direction_vector(dimVector,maxDim)
#            directions = [i for i in range(len(self.box.shape))]
#            if dimVector != None:
#               dimVector = sorted(list(enumerate(dimVector)), key=itemgetter(1),reverse=True)
#               directions = list(map(int, zip(*dimVector)[0]))
            print directions
>>>>>>> fa98c38a
            if strategic.is_prime(awful.isprime, num_pes):
                print 'deal with prime number with normal bisection' # I'll apply the recursive graph bisection or recursive spectral bisection for the next step
            else:
                factors = fact.factorise(num_pes)
                j=0
                temp =[]
#                print ("factors[0] : %d, number of pes in the first partiton : %d\n") % (factors[0], num_pes/factors[0])
                for i_big in sorted(np.ndindex(big_box.shape), key=itemgetter(directions[0])):
                    if big_box[i_big] != -1:
#                        print i_big
                        temp.append(i_big+(int(big_box[i_big][0]), int(big_box[i_big][1]))) #first splitting here. The numpy array is split into python lists so that further partition can be done so easily
                        j=j+1
                        if j >= (num_pes/factors[0]):
#                            print temp
                            for i in self.recursive_partitioning(temp, num_pes/factors[0], factors[1:len(factors)], directions, 0):
                                buffer.append(i)
                            temp = []
                            j=0
        
        elif type1 == "grid_order": # this mapping is not complete
            for i_big in np.ndindex(big_box.shape):
              if big_box[i_big] != -1:
                 temp = i_big+(int(big_box[i_big][0]), int(big_box[i_big][1]))
            for j in buffer:
                print "grid_order"

        return buffer


    def write_map_cray(self, big_box, big_torus, type1 = 'row_order', stream=sys.stdout, dimVector=None, maxDim=0):
        if maxDim != 0:
            maxDim=(int)(maxDim)
#            print 'maxDim' + (str)(maxDim)
        """ Writes a map file for cray machines to a specified stream.
        """
        close = False
        """ Write mpi ranks into this custom rank order file so that a mpi application can be executed using this file"""       

        rankReorderFile = open("MPICH_RANK_ORDER", "w")
        rankReorderBuffer = []
  
        if self.parent != None:
            print "this partition is not root box, write_map_cray only can be applied to a root partition"
            sys.exit()

        if type1 == 'grid_order':
           checkResult = gridOrder.grid_vector_check(dimVector, self.box.shape)
           if checkResult[0] == False:
              print checkResult[1]
              sys.exit()
 
        if type(stream) == str:
            stream = open(stream, "w")
            close = True

        if self.parent == None:
            elements = self.elements
        else:
            my_elts = set(self.box.flat)
            elements = ifilter(my_elts.__contains__, self.root.elements)
        dirVec = self.decide_direction_vector(dimVector,maxDim)
        buffer = self.assign_coordinates_cray(big_box, big_torus, type1, dirVec) # dimVector, maxDim) #buffer the physical coordinates in the real torus network in the specified order such as z-order, row-order and grid-order
        temp_coords = []

        #the followings are for mapping the logical coordinates into the physical coordinates in the real torus network with holes such as BlueWaters. 

        self.assign_coordinates() #assign coordinates in a logical torus box
        i=0
        for elt in elements: ##first collects logical orders in a temporary list. These coordinates are determined by the user specified partitioning and transformations. 
#            format = " ".join(["%s"] * len(elt.coord)) # + "\n"
            elt.coord = elt.coord +(i,)
            i+=1
            temp_coords.append(elt.coord)
        finalResult = []
#        print 'Before sort'
#        for line in temp_coords:
#            format = " ".join(["%s"] * len(line))
#            a = format % line
#            print a
#            print line
#        print temp_coords
#        print sorted(temp_coords)
        temp_coords = self.reorder_box(temp_coords, type1, dirVec)  #dimVector, maxDim)
<<<<<<< HEAD
#        print 'After sort'
=======
        print 'After sort'
#        for line in temp_coords:
#            print line

>>>>>>> fa98c38a
        i=0
        for coord in temp_coords:# sort the coordinates in a logical box because they are ordered by the user specified partitioning and transformations. 
            finalResult.append(coord + buffer[i]) ## each coordinates in the sorted logical box starting from (0, 0, 0) to (n, n, n) are mapped to each coordintates in the real torus network in the order specified by the user with the type1 variable. 
            i+=1
        for finalCoord in sorted(finalResult, key=itemgetter(len(self.box.shape))):
            format = " ".join(["%s"] * len(finalCoord))  + "\n"
            stream.write(format % finalCoord)
            rankReorderBuffer.append((finalCoord[len(self.box.shape)], finalCoord[len(finalCoord)-2]))#write the final order of mpi ranks in to map_file and MPICH_ORDER_FILE so that mpi applications could run with this mapping. 
        rankReorderBuffer = zip(*sorted(rankReorderBuffer, key=itemgetter(1)))
        rankReorderFile.write(",".join(map(str,rankReorderBuffer[0])))
        rankReorderFile.close()
        if close:
            stream.close()
        return rankReorderBuffer[0]

    @property
    def xancestors(self):
        """Yields this partition's ancestors, starting at the root and ending
        with this partition.
        """
        if self.parent:
            for a in self.parent.xancestors:
                yield a
        yield self

    @property
    def ancestors(self):
        """Returns a list of this partition's ancestors, starting at the root
        and ending with this partition.
        """
        return list(self.xancestors)

    @property
    def root(self):
        p = self
        while p.parent != None:
            p = p.parent
        return p

    def plot(self, graph=None):
        import pygraphviz as pgv  # only import this if we call plot function
        if not graph:
            graph = pgv.AGraph(bgcolor="transparent")
            graph.node_attr['shape'] = "circle"

            for elt in self.flat:
                graph.add_node(elt.id, f="foo")

            for child in self.children.flat:
                child.plot(graph)

            return graph
        else:
            name = "-".join([str(x.id) for x in self.box.flat])
            subgraph = graph.subgraph([x.id for x in self.box.flat], name="cluster%s" % name)
            for child in self.children.flat:
                child.plot(subgraph)


    class PathNode(object):
	"""This contains metadata for a particular data element in a partition.
        It contains the partition and the element's index within the partition.
        It also contains methods for getting the flat index of the element
        within that partition.
        """
        def __init__(self, partition, index = None):
            self.partition = partition
            self.index = index

        @property
        def flat_index(self):
            return np.ravel_multi_index(self.index, self.partition.shape)

        @property
        def element(self):
            """Returns the element at this index in the partition."""
            return self.partition.box[self.index].value

        @property
        def meta(self):
            """Returns the Meta object at this index in the Partition.
            Rubik uses this to put metadata on items in the Partition.
            """
            return self.partition.box[self.index]


    def traverse_cells(self, visitor):
	""" Call a visitor function on each cell in the Partition. The visitor
	should look like this::

	  def visitor(path):
	      pass

        The path passed in is a list of PathNodes describing the nesting of
        the cell within partitions.  From the path, you can get all the
        containing partitions of the element it points to, the element,
        and both n-dimensional and flat indices of the element within each
        partition.  See PathNode for more details.
        """
        if self.children.size:
            for index, child in np.ndenumerate(self.children):
                child.traverse_cells(visitor)
        else:
            for index, elt in np.ndenumerate(self.box):
                # Build a list of PathNodes containing ancestor partitions
                path = [Partition.PathNode(p) for p in self.ancestors]
                path[-1].index = index
                # assign index of elt within each partition to each PathNode
                i = -2
                while i >= -len(path):
                    child = path[i+1]
                    path[i].index = child.partition.self_to_parent(child.index)
                    i -= 1
                # Now visit the element with its path.
                visitor(path)

    def invert(self):
	""" Returns an array of the same shape as this Partition's box. Each
	cell of this array will contain a list of partitions that contain
	that cell, ordered from top to bottom.
        """
        flat_box = self.box.copy()
        def path_assigner(path):
            flat_box[path[0].index] = path

        self.traverse_cells(path_assigner)
        return flat_box

    def get_elements_in_root_order(self):
        """This gets a list of the elements currently in *this* partition, but
        they are in the order they appear in the root elements list."""

    def copy(self, clone=None):
        """Return a copy of this partition with the same cuts applied to it, and
        with the same elements contained in this one."""
        if not clone:
            clone = Partition.empty(self.box.shape)

            # Create copies of only elements in this partition's box.
            copies = dict((e, e.copy()) for e in self.box.flat)

            # Create a list of copied elements in the order they appear in the
            # root partition's element list.  This allows us to copy a subtree
            # of a partition tree into its own partition tree.
            for elt in ifilter(copies.__contains__, self.root.elements):
                clone.elements.append(copies[elt])

            clone.box.flat = [copies[elt] for elt in self.box.flat]

        if self.children.size:
            clone.cut(*self.cutargs)
            for child, cp_child in zip(self.children.flat, clone.children.flat):
                child.copy(cp_child)

        return clone

    def __copy__(self):
        """Make sure that if someone uses the copy module that it works"""
        return self.copy()

    def __repr__(self):
        """Print a nice string representation of this array."""
        box = np.empty(self.box.shape, dtype=object)
        box.flat = [elt.value for elt in self.box.flat]
        return box.__repr__()

    def get_cuts(self, cuts=None):
        """Returns a list of cuts in this partition in depth-first order."""
        if not cuts:
            cuts = deque()

        cuts.append(self.cutargs)
        for child in self.children.flat:
            child.get_cuts(cuts)
        return cuts

    def __getstate__(self):
        """This encodes the partition as its root element list, its root
        box, and all of the cuts applied to it in depth-first order."""
        self.assign_coordinates()
        return (self.shape, self.elements, self.get_cuts())

    def do_cuts(self, cuts):
        """Replays a deque of cuts from get_cuts()"""
        if not cuts:
            raise ValueError("cuts list was empty!")

        cutargs = cuts.popleft()
        if cutargs:
            self.cut(*cutargs)

        for child in self.children.flat:
            child.do_cuts(cuts)

    def __setstate__(self, state):
        """Decodes output of __getstate__."""
        shape, elements, cuts = state

        self.box = np.empty(shape, dtype=object)
        self.iconv      = None
        self.parent     = None
        self.index      = (0,) * len(shape)
        self.flat_index = 0
        self.level      = 0
        self.cutargs    = None
        self.children   = np.array([], dtype=object)
        self.elements   = elements

        for elt in elements:
            self.box[elt.coord] = elt

        self.do_cuts(cuts)

class Meta(object):
    """Everything in the partition is wrapped in a Meta object that
    stores attributes like color and coords.  This is so that we don't
    destructively modify data contained in a partition. """
    def __init__(self, value, color=None, coord=None):
        self.value = value
        self.color = color
        self.coord = coord

    def copy(self):
        return Meta(self.value, self.color, self.coord)

class FlatIterator(object):
    """This class implements the ndarray.flat-like semantics. """
    def __init__(self, partition):
        self.partition = partition

    def __iter__(self):
        for elt in self.partition.flat:
            yield elt.value

    def __getitem__(self, index):
        return self.partition.flat[index].value<|MERGE_RESOLUTION|>--- conflicted
+++ resolved
@@ -375,16 +375,12 @@
                     buffer.append(temp)
         elif type1 == "rcb_order":
             num_pes = len(self.elements)
-<<<<<<< HEAD
-            directions = dirVec 
-=======
             directions = dirVec #self.decide_direction_vector(dimVector,maxDim)
 #            directions = [i for i in range(len(self.box.shape))]
 #            if dimVector != None:
 #               dimVector = sorted(list(enumerate(dimVector)), key=itemgetter(1),reverse=True)
 #               directions = list(map(int, zip(*dimVector)[0]))
             print directions
->>>>>>> fa98c38a
             if strategic.is_prime(awful.isprime, num_pes):
                 print 'deal with prime number with normal bisection' # I'll apply the recursive graph bisection or recursive spectral bisection for the next step
             else:
@@ -468,14 +464,10 @@
 #        print temp_coords
 #        print sorted(temp_coords)
         temp_coords = self.reorder_box(temp_coords, type1, dirVec)  #dimVector, maxDim)
-<<<<<<< HEAD
 #        print 'After sort'
-=======
-        print 'After sort'
 #        for line in temp_coords:
 #            print line
 
->>>>>>> fa98c38a
         i=0
         for coord in temp_coords:# sort the coordinates in a logical box because they are ordered by the user specified partitioning and transformations. 
             finalResult.append(coord + buffer[i]) ## each coordinates in the sorted logical box starting from (0, 0, 0) to (n, n, n) are mapped to each coordintates in the real torus network in the order specified by the user with the type1 variable. 
